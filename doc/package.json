--- conflicted
+++ resolved
@@ -20,11 +20,7 @@
     "@mdx-js/react": "^1.6.21",
     "clsx": "^1.1.1",
     "mdx-mermaid": "link:..",
-<<<<<<< HEAD
-    "mermaid": "^9.1.4",
-=======
     "mermaid": "^9.1.6",
->>>>>>> 1db4bdd2
     "prism-react-renderer": "^1.2.1",
     "react": "^17.0.1",
     "react-dom": "^17.0.1"
