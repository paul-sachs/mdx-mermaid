--- conflicted
+++ resolved
@@ -20,32 +20,29 @@
     organizationName: 'sjwall', // Usually your GitHub org/user name.
     projectName: 'mdx-mermaid', // Usually your repo name.
 
-    presets: [
-      [
-        'classic',
-        /** @type {import('@docusaurus/preset-classic').Options} */
-        ({
-          docs: {
-            remarkPlugins: [mdxMermaid.default],
-            sidebarPath: require.resolve('./sidebars.js'),
-            // Please change this to your repo.
-            editUrl:
-              'https://github.com/sjwall/mdx-mermaid/edit/main/doc',
-<<<<<<< HEAD
-            versions: {
-              current: {
-                label: '2.0.0-rc1 🚧',
-              },
+  presets: [
+    [
+      'classic',
+      /** @type {import('@docusaurus/preset-classic').Options} */
+      ({
+        docs: {
+          remarkPlugins: [mdxMermaid.default],
+          sidebarPath: require.resolve('./sidebars.js'),
+          // Please change this to your repo.
+          editUrl:
+            'https://github.com/sjwall/mdx-mermaid/edit/main/doc',
+          versions: {
+            current: {
+              label: '2.0.0-rc1 🚧',
             },
-=======
->>>>>>> 1db4bdd2
           },
-          theme: {
-            customCss: require.resolve('./src/css/custom.css'),
-          },
-        }),
-      ],
+        },
+        theme: {
+          customCss: require.resolve('./src/css/custom.css'),
+        },
+      }),
     ],
+  ],
 
     themeConfig:
       /** @type {import('@docusaurus/preset-classic').ThemeConfig} */
