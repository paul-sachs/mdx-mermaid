---
sidebar_position: 2
---

# Examples

The documentation for this library is a working example.

This file, for example, has a diagram using the component and code block.

## Component

```jsx title="Component example"
import { Mermaid } from 'mdx-mermaid/Mermaid'

<Mermaid chart={`sequenceDiagram
    participant Alice
    participant Bob
    Alice->>John: Hello John, how are you?
    loop Healthcheck
        John->>John: Fight against hypochondria
    end
    Note right of John: Rational thoughts <br/>prevail!
    John-->>Alice: Great!
    John->>Bob: How about you?
    Bob-->>John: Jolly good!`} />
```

<Mermaid chart={`sequenceDiagram
    participant Alice
    participant Bob
    Alice->>John: Hello John, how are you?
    loop Healthcheck
        John->>John: Fight against hypochondria
    end
    Note right of John: Rational thoughts <br/>prevail!
    John-->>Alice: Great!
    John->>Bob: How about you?
    Bob-->>John: Jolly good!`} />

## Code block

The component doesn't need to be imported as this will be auto inserted.

````md title="Code block example"
```mermaid
gantt
dateFormat  YYYY-MM-DD
title Adding GANTT diagram to mermaid
excludes weekdays 2014-01-10

section A section
Completed task            :done,    des1, 2014-01-06,2014-01-08
Active task               :active,  des2, 2014-01-09, 3d
Future task               :         des3, after des2, 5d
Future task2               :         des4, after des3, 5d
```
````

```mermaid
gantt
dateFormat  YYYY-MM-DD
title Adding GANTT diagram to mermaid
excludes weekdays 2014-01-10

section A section
Completed task            :done,    des1, 2014-01-06,2014-01-08
Active task               :active,  des2, 2014-01-09, 3d
Future task               :         des3, after des2, 5d
Future task2               :         des4, after des3, 5d
```

## Mermaid Config

Mermaid config can be configured through the plugin config:

```js title=docusaurus.config.js
<<<<<<< HEAD
remarkPlugins: [[mdxMermaid.default, { mermaid: { theme: 'dark' } }]],
=======
remarkPlugins: [[await import('mdx-mermaid').default, { mermaid: { theme: 'dark' } }]],
>>>>>>> 1db4bdd2
```

:::caution

When passing config to the `<Mermaid>` component only the first instance should have the config passed to it.
If no config is passed to any component then Mermaid will not initialize.
This is not an issue when using in `.mdx` files as the parser will handle this.<|MERGE_RESOLUTION|>--- conflicted
+++ resolved
@@ -75,11 +75,7 @@
 Mermaid config can be configured through the plugin config:
 
 ```js title=docusaurus.config.js
-<<<<<<< HEAD
-remarkPlugins: [[mdxMermaid.default, { mermaid: { theme: 'dark' } }]],
-=======
 remarkPlugins: [[await import('mdx-mermaid').default, { mermaid: { theme: 'dark' } }]],
->>>>>>> 1db4bdd2
 ```
 
 :::caution
