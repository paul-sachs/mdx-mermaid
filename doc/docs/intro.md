---
sidebar_position: 1
---

# Tutorial

Setup mdx-mermaid in Docusaurus.

## Installing

Use your preferred package manager to install.

```shell title=NPM
npm i mdx-mermaid@^1.3.0 mermaid
```

```shell title=Yarn
yarn add mdx-mermaid@^1.3.0 mermaid
```

```shell title=PNPM
pnpm add mdx-mermaid@^1.3.0 mermaid
```

## Configure in Docusaurus

Import the module and pass it to `remarkPlugins`:

```js title=docusaurus.config.js
<<<<<<< HEAD
=======

>>>>>>> 1db4bdd2
async function createConfig() {
  const mdxMermaid = await import('mdx-mermaid')

  return {
    presets: [
      [
        'classic',
        {
          docs: {
            remarkPlugins: [mdxMermaid.default],
          }
        }
      ]
    ]
  }
}

module.exports = createConfig;
```

## Add a Diagram

Add a Mermaid diagram to a `.md` or `.mdx` file.

````md title="Example Mermaid diagram"
```mermaid
graph TD;
    A-->B;
    A-->C;
    B-->D;
    C-->D;
```
````

## Admire your diagram

Take the time to appreciate your diagram.

```mermaid
graph TD;
    A-->B;
    A-->C;
    B-->D;
    C-->D;
```<|MERGE_RESOLUTION|>--- conflicted
+++ resolved
@@ -27,10 +27,6 @@
 Import the module and pass it to `remarkPlugins`:
 
 ```js title=docusaurus.config.js
-<<<<<<< HEAD
-=======
-
->>>>>>> 1db4bdd2
 async function createConfig() {
   const mdxMermaid = await import('mdx-mermaid')
 
