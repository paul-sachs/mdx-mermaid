--- conflicted
+++ resolved
@@ -11,11 +11,7 @@
     "@types/react": "^17.0.40",
     "@types/react-dom": "^17.0.13",
     "mdx-mermaid": "link:..",
-<<<<<<< HEAD
-    "mermaid": "^9.1.4",
-=======
     "mermaid": "^9.1.6",
->>>>>>> 1db4bdd2
     "react": "^17.0.2",
     "react-dom": "^17.0.2",
     "react-scripts": "5.0.0",
