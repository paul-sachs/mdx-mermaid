--- conflicted
+++ resolved
@@ -1,10 +1,6 @@
 {
   "name": "mdx-mermaid",
-<<<<<<< HEAD
   "version": "2.0.0-rc1",
-=======
-  "version": "1.3.0",
->>>>>>> 1db4bdd2
   "description": "Display mermaid diagrams in mdx files.",
   "types": "index.d.ts",
   "main": "lib/mdxast-mermaid.js",
@@ -22,17 +18,12 @@
       "import": "./lib/Mermaid.mjs"
     }
   },
-  "author": "Sam Wall (https://github.com/sjwall)",
+  "author": "Sam Wall (oss@samuelwall.co.uk)",
   "license": "MIT",
   "type": "module",
   "scripts": {
-<<<<<<< HEAD
-    "build": "rimraf lib && tsc",
+    "build": "rimraf lib && tsc --declarationDir lib --declaration true --outDir temp && rimraf temp && rollup -c",
     "test": "node --experimental-vm-modules node_modules/jest/bin/jest.js --coverage"
-=======
-    "build": "rimraf lib && tsc --declarationDir lib --declaration true --outDir temp && rimraf temp && rollup -c",
-    "test": "jest --coverage"
->>>>>>> 1db4bdd2
   },
   "repository": {
     "type": "git",
@@ -50,33 +41,21 @@
     "jsx"
   ],
   "peerDependencies": {
-<<<<<<< HEAD
-    "mermaid": ">= 8.12.0",
+    "mermaid": ">=8.11.0",
     "react": "^16.8.4 || ^17.0.0 || ^18.0.0",
     "unist-util-visit": "^4.1.0"
-=======
-    "mermaid": ">=8.11.0",
-    "react": "^16.8.4 || ^17.0.0",
-    "unist-util-visit": "^2.0.0"
->>>>>>> 1db4bdd2
   },
   "devDependencies": {
     "@babel/core": "^7.18.10",
     "@babel/preset-env": "^7.18.10",
     "@babel/preset-react": "^7.18.6",
     "@mdx-js/mdx": "^1.6.22",
-<<<<<<< HEAD
-    "@testing-library/react": "^11.1.0",
-    "@types/jest": "^28.1.6",
-    "@types/mermaid": "^8.2.9",
-=======
     "@rollup/plugin-babel": "^5.3.1",
     "@rollup/plugin-commonjs": "^22.0.2",
     "@rollup/plugin-typescript": "^8.3.4",
     "@testing-library/react": "^11.1.0",
-    "@types/jest": "^27.4.0",
-    "@types/mermaid": "^8.2.7",
->>>>>>> 1db4bdd2
+    "@types/jest": "^28.1.6",
+    "@types/mermaid": "^8.2.9",
     "@types/react": "^17.0.38",
     "@types/unist": "^2.0.6",
     "@typescript-eslint/eslint-plugin": "^5.9.0",
@@ -93,9 +72,8 @@
     "mermaid": "^9.1.4",
     "react": "^17.0.1",
     "react-dom": "^17.0.0",
-<<<<<<< HEAD
-    "react-test-renderer": "^17.0.2",
     "rimraf": "^3.0.2",
+    "rollup": "^2.78.1",
     "ts-jest": "^28.0.7",
     "typescript": "^4.7.4",
     "unist-util-visit": "^4.1.0"
@@ -109,12 +87,4 @@
     "Ramy (https://github.com/ramy.loveridge@appshack.se)",
     "Taj Pereira (https://github.com/taj-p)"
   ]
-=======
-    "rimraf": "^3.0.2",
-    "rollup": "^2.78.1",
-    "ts-jest": "^27.1.2",
-    "typescript": "^4.5.4",
-    "unist-util-visit": "^2.0.0"
-  }
->>>>>>> 1db4bdd2
 }