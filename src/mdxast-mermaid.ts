--- conflicted
+++ resolved
@@ -51,27 +51,6 @@
     visit(ast, { type: 'code', lang: 'mermaid' }, (node: CodeMermaid, index, parent) => {
       instances.push([node, index!, parent as Parent<Node<Data>, Data>])
     })
-<<<<<<< HEAD
-    // If there are no code blocks return
-    if (!instances.length) {
-      // Look for any components
-      visit(ast, { type: 'jsx' }, (node: Literal<string> & { type: 'jsx' }, index, parent) => {
-        if (/.*<Mermaid.*/.test(node.value)) {
-          // If the component doesn't have config
-          if (typeof config !== 'undefined' && !/.*config={.*/.test(node.value)) {
-            const index = node.value.indexOf('<Mermaid') + 8
-            node.value = node.value.substring(0, index) +
-              ` config={${JSON.stringify(config)}}` +
-              node.value.substring(index)
-          }
-          insertImport(ast)
-          return EXIT
-        }
-      })
-      return ast
-    }
-=======
->>>>>>> 9d277ece
 
     // Replace each Mermaid code block with the Mermaid component
     instances.forEach(([node, index, parent]) => {
@@ -83,7 +62,7 @@
     })
 
     // Look for any components
-    visit<Literal<string> & { type: 'jsx' }>(ast, { type: 'jsx' }, (node, index, parent) => {
+    visit(ast, { type: 'jsx' }, (node) => {
       if (/.*<Mermaid.*/.test(node.value)) {
         // If the component doesn't have config
         if (!/.*config={.*/.test(node.value)) {
@@ -93,7 +72,7 @@
             node.value.substring(index)
         }
         insertImport(ast)
-        return visit.EXIT
+        return EXIT
       }
     })
     return ast
