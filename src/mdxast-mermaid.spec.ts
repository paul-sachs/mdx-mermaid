--- conflicted
+++ resolved
@@ -9,7 +9,7 @@
 import mermaid from './mdxast-mermaid'
 
 import type { Config } from './config.model'
-import mermaidAPI from 'mermaid/mermaidAPI'
+import type mermaidAPI from 'mermaid/mermaidAPI'
 
 describe('mdxast-mermaid', () => {
   function createTestCompiler (config?: Config) {
@@ -42,34 +42,9 @@
     </MDXLayout>;
 }
 
-<<<<<<< HEAD
-;
-MDXContent.isMDXComponent = true;`)
-  })
-=======
-test('No mermaid', async () => {
-  const mdxCompiler = createTestCompiler()
-  const result = await mdxCompiler.process('# Heading 1\n\nNo Mermaid diagram :(')
-  expect(result.contents).toEqual(`import { Mermaid } from 'mdx-mermaid/lib/Mermaid';
-
-
-const layoutProps = {\n  \n};
-const MDXLayout = "wrapper"
-export default function MDXContent({
-  components,
-  ...props
-}) {
-  return <MDXLayout {...layoutProps} {...props} components={components} mdxType="MDXLayout">
-
-    <h1>{\`Heading 1\`}</h1>
-    <p>{\`No Mermaid diagram :(\`}</p>
-    </MDXLayout>;
-}
-
-;
-MDXContent.isMDXComponent = true;`)
-})
->>>>>>> 1db4bdd2
+;
+MDXContent.isMDXComponent = true;`)
+  })
 
   test('Basic', async () => {
     const mdxCompiler = createTestCompiler()
@@ -81,35 +56,27 @@
     B-->D;
     C-->D;
 \`\`\``)
-<<<<<<< HEAD
-    expect(result.contents).toEqual(`import { Mermaid } from 'mdx-mermaid/lib/Mermaid';
-=======
-  expect(result.contents).toEqual(`import { Mermaid } from 'mdx-mermaid/lib/Mermaid';
->>>>>>> 1db4bdd2
-
-
-const layoutProps = {\n  \n};
-const MDXLayout = "wrapper"
-export default function MDXContent({
-  components,
-  ...props
-}) {
-  return <MDXLayout {...layoutProps} {...props} components={components} mdxType="MDXLayout">
-
-    <h1>{\`Heading 1\`}</h1>
-    <Mermaid {...{
-      "chart": "graph TD;\\n    A-->B;\\n    A-->C;\\n    B-->D;\\n    C-->D;"
-    }} mdxType="Mermaid"></Mermaid>
-    </MDXLayout>;
-}
-
-;
-MDXContent.isMDXComponent = true;`)
-<<<<<<< HEAD
-  })
-=======
-})
->>>>>>> 1db4bdd2
+    expect(result.contents).toEqual(`import { Mermaid } from 'mdx-mermaid/lib/Mermaid';
+
+
+const layoutProps = {\n  \n};
+const MDXLayout = "wrapper"
+export default function MDXContent({
+  components,
+  ...props
+}) {
+  return <MDXLayout {...layoutProps} {...props} components={components} mdxType="MDXLayout">
+
+    <h1>{\`Heading 1\`}</h1>
+    <Mermaid {...{
+      "chart": "graph TD;\\n    A-->B;\\n    A-->C;\\n    B-->D;\\n    C-->D;"
+    }} mdxType="Mermaid"></Mermaid>
+    </MDXLayout>;
+}
+
+;
+MDXContent.isMDXComponent = true;`)
+  })
 
   test('Existing import', async () => {
     const mdxCompiler = createTestCompiler()
@@ -121,32 +88,8 @@
     B-->D;
     C-->D;
 \`\`\``)
-<<<<<<< HEAD
-    expect(result.contents).toEqual(`import { Mermaid } from 'mdx-mermaid/lib/Mermaid';
-
-=======
-  expect(result.contents).toEqual(`import { Mermaid } from 'mdx-mermaid/lib/Mermaid';
-
-
-const layoutProps = {\n  \n};
-const MDXLayout = "wrapper"
-export default function MDXContent({
-  components,
-  ...props
-}) {
-  return <MDXLayout {...layoutProps} {...props} components={components} mdxType="MDXLayout">
-
-    <h1>{\`Heading 1\`}</h1>
-    <Mermaid {...{
-      "chart": "graph TD;\\n    A-->B;\\n    A-->C;\\n    B-->D;\\n    C-->D;"
-    }} mdxType="Mermaid"></Mermaid>
-    </MDXLayout>;
-}
-
-;
-MDXContent.isMDXComponent = true;`)
-})
->>>>>>> 1db4bdd2
+    expect(result.contents).toEqual(`import { Mermaid } from 'mdx-mermaid/lib/Mermaid';
+
 
 const layoutProps = {\n  \n};
 const MDXLayout = "wrapper"
@@ -177,35 +120,27 @@
     B-->D;
     C-->D;
 \`\`\``)
-<<<<<<< HEAD
     expect(result.contents).toEqual(`import { Mermaid } from 'mdx-mermaid/Mermaid';
-=======
-  expect(result.contents).toEqual(`import { Mermaid } from 'mdx-mermaid/Mermaid';
->>>>>>> 1db4bdd2
-
-
-const layoutProps = {\n  \n};
-const MDXLayout = "wrapper"
-export default function MDXContent({
-  components,
-  ...props
-}) {
-  return <MDXLayout {...layoutProps} {...props} components={components} mdxType="MDXLayout">
-
-    <h1>{\`Heading 1\`}</h1>
-    <Mermaid {...{
-      "chart": "graph TD;\\n    A-->B;\\n    A-->C;\\n    B-->D;\\n    C-->D;"
-    }} mdxType="Mermaid"></Mermaid>
-    </MDXLayout>;
-}
-
-;
-MDXContent.isMDXComponent = true;`)
-<<<<<<< HEAD
-  })
-=======
-})
->>>>>>> 1db4bdd2
+
+
+const layoutProps = {\n  \n};
+const MDXLayout = "wrapper"
+export default function MDXContent({
+  components,
+  ...props
+}) {
+  return <MDXLayout {...layoutProps} {...props} components={components} mdxType="MDXLayout">
+
+    <h1>{\`Heading 1\`}</h1>
+    <Mermaid {...{
+      "chart": "graph TD;\\n    A-->B;\\n    A-->C;\\n    B-->D;\\n    C-->D;"
+    }} mdxType="Mermaid"></Mermaid>
+    </MDXLayout>;
+}
+
+;
+MDXContent.isMDXComponent = true;`)
+  })
 
   test('Other imports', async () => {
     const mdxCompiler = createTestCompiler()
@@ -217,35 +152,9 @@
     B-->D;
     C-->D;
 \`\`\``)
-<<<<<<< HEAD
     expect(result.contents).toEqual(`import { Mermaid } from 'mdx-mermaid/lib/Mermaid';
 import { A } from 'a';
 
-=======
-  expect(result.contents).toEqual(`import { Mermaid } from 'mdx-mermaid/lib/Mermaid';
-import { A } from 'a';
-
-
-const layoutProps = {\n  \n};
-const MDXLayout = "wrapper"
-export default function MDXContent({
-  components,
-  ...props
-}) {
-  return <MDXLayout {...layoutProps} {...props} components={components} mdxType="MDXLayout">
-
-
-    <h1>{\`Heading 1\`}</h1>
-    <Mermaid {...{
-      "chart": "graph TD;\\n    A-->B;\\n    A-->C;\\n    B-->D;\\n    C-->D;"
-    }} mdxType="Mermaid"></Mermaid>
-    </MDXLayout>;
-}
-
-;
-MDXContent.isMDXComponent = true;`)
-})
->>>>>>> 1db4bdd2
 
 const layoutProps = {\n  \n};
 const MDXLayout = "wrapper"
@@ -450,19 +359,11 @@
 
 ;
 MDXContent.isMDXComponent = true;`)
-<<<<<<< HEAD
   })
 
   test('Multiple code block', async () => {
     const mdxCompiler = createTestCompiler({ mermaid: { theme: 'dark' as mermaidAPI.Theme } })
     const result = await mdxCompiler.process(`# Heading 1\n
-=======
-})
-
-test('Multiple code block', async () => {
-  const mdxCompiler = createTestCompiler({ mermaid: { theme: 'dark' } })
-  const result = await mdxCompiler.process(`# Heading 1\n
->>>>>>> 1db4bdd2
 \`\`\`mermaid
 graph TD;
     A-->B;
@@ -477,11 +378,7 @@
 F-->H;
 G-->H;
 \`\`\``)
-<<<<<<< HEAD
-    expect(result.contents).toEqual(`import { Mermaid } from 'mdx-mermaid/lib/Mermaid';
-=======
-  expect(result.contents).toEqual(`import { Mermaid } from 'mdx-mermaid/lib/Mermaid';
->>>>>>> 1db4bdd2
+    expect(result.contents).toEqual(`import { Mermaid } from 'mdx-mermaid/lib/Mermaid';
 
 
 const layoutProps = {\n  \n};
@@ -505,8 +402,5 @@
 
 ;
 MDXContent.isMDXComponent = true;`)
-<<<<<<< HEAD
-  })
-=======
->>>>>>> 1db4bdd2
+  })
 })