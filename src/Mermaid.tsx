/**
 * Copyright (c) Samuel Wall.
 *
 * This source code is licensed under the MIT license found in the
 * license file in the root directory of this source tree.
 */

import React, { useEffect, useState, ReactElement, useMemo } from 'react'
import mermaid from 'mermaid'

import type { Config } from './config.model'
import { getTheme } from './theme.helper.js'

/**
<<<<<<< HEAD
* Properties for Mermaid component.
*/
=======
 * Properties for Mermaid component.
 */
>>>>>>> 1db4bdd2
export type MermaidProps = {
  /**
   * Mermaid diagram.
   */
  chart: string

  /**
   * Config to initialize mermaid with.
   */
  config?: Config | string
}

/**
 * Component to display Mermaid diagrams.
 *
 * @param param0 Diagram to display.
 * @param param1 Config.
 * @returns The component.
 */
export const Mermaid = ({ chart, config: configSrc }: MermaidProps): ReactElement<MermaidProps> => {
  // Due to Docusaurus not correctly parsing client-side from server-side modules, use the provided workaround
  // found in the accompanying issue: https://github.com/facebook/docusaurus/issues/4268#issuecomment-783553084
  /* istanbul ignore next */
  if (typeof window === 'undefined') {
    return <div className="mermaid" data-mermaid-src={chart}>{chart}</div>
  }

  const config: Config = useMemo(() => typeof configSrc === 'string' ? JSON.parse(configSrc) : configSrc, [configSrc])

  const html: HTMLHtmlElement = document.querySelector('html')!

  const [rerender, setRerender] = useState<boolean>(false)

  const theme = useMemo(() => getTheme(html, config), [config, rerender])

  useEffect(() => {
    const observer = new MutationObserver((mutations) => {
      for (const mutation of mutations) {
        if (mutation.type !== 'attributes' || mutation.attributeName !== 'data-theme') {
          continue
        }
        setRerender((cur) => !cur)
        break
      }
    })

    observer.observe(html, { attributes: true })
    return () => {
      try {
        observer.disconnect()
      } catch {
        // Do nothing
      }
    }
  }, [])

  useEffect(() => {
    if (config) {
      if (config.mermaid) {
        mermaid.initialize({ startOnLoad: true, ...config.mermaid, theme })
      } else {
        mermaid.initialize({ startOnLoad: true, theme })
      }
      document.querySelectorAll('div.mermaid[data-processed="true"]').forEach((v) => {
        v.removeAttribute('data-processed')
        v.innerHTML = v.getAttribute('data-mermaid-src') as string
      })
      mermaid.contentLoaded()
    }
  }, [config, theme])

  useEffect(() => {
    setTimeout(() => mermaid.contentLoaded, 0)
  }, [chart])

  return <div className="mermaid" data-mermaid-src={chart}>{chart}</div>
}<|MERGE_RESOLUTION|>--- conflicted
+++ resolved
@@ -9,16 +9,11 @@
 import mermaid from 'mermaid'
 
 import type { Config } from './config.model'
-import { getTheme } from './theme.helper.js'
+import { getTheme } from './theme.helper'
 
 /**
-<<<<<<< HEAD
 * Properties for Mermaid component.
 */
-=======
- * Properties for Mermaid component.
- */
->>>>>>> 1db4bdd2
 export type MermaidProps = {
   /**
    * Mermaid diagram.
