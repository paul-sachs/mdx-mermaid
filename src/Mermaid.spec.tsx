/**
 * @jest-environment jsdom
 */
/**
 * Copyright (c) Samuel Wall.
 *
 * This source code is licensed under the MIT license found in the
 * license file in the root directory of this source tree.
 */
import React from 'react'
import { act, render, RenderResult } from '@testing-library/react'
import mermaid from 'mermaid'
import type mermaidAPI from 'mermaid/mermaidAPI'
import { jest } from '@jest/globals'
import { Mermaid } from './Mermaid'
import {
  DARK_THEME_KEY,
  HTML_THEME_ATTRIBUTE,
  LIGHT_THEME_KEY
} from './theme.helper'

describe('Mermaid', () => {
  const spy = {
    initialize: jest.spyOn(mermaid, 'initialize').mockImplementation(jest.fn()),
    contentLoaded: jest.spyOn(mermaid, 'contentLoaded').mockImplementation(jest.fn())
  }

  const diagram = `graph TD;
  A-->B;
  A-->C;
  B-->D;
  C-->D;`

  afterEach(() => {
    jest.clearAllMocks()
  })

  const removeUniqueness = (element: Element) => {
    element.querySelectorAll('style').forEach((v) => v.remove())
    element.querySelectorAll('svg').forEach((v) => {
      v.removeAttribute('id')
      v.parentElement!.removeAttribute('id')
    })
  }

  const expectMermaidMatch = (result: RenderResult) => {
    removeUniqueness(result.baseElement)
    expect(result.baseElement.parentElement).toMatchSnapshot()
    return result
  }

  it('renders without diagram', () => {
    expectMermaidMatch(render(<Mermaid chart={''} config={{}} />))
  })

  it('renders with diagram', () => {
    expectMermaidMatch(render(<svg><Mermaid chart={diagram} config={{}} /></svg>))
  })

  it('renders with diagram change', () => {
    const config = {}
    jest.useFakeTimers()
    const view = expectMermaidMatch(render(<Mermaid chart={diagram} config={config} />))
    view.rerender(<Mermaid chart={`graph TD;
  D-->C;
  D-->B;
  C-->A;
  B-->A;`} config={config} />)
    jest.advanceTimersByTime(1000)
    expectMermaidMatch(view)
    jest.useRealTimers()
    expect(spy.contentLoaded).toBeCalledTimes(1)
    expect(spy.initialize).toBeCalledTimes(1)
  })
<<<<<<< HEAD

  it('initializes only once', () => {
    expectMermaidMatch(render(<>
      <Mermaid chart={'foo'} config={{}} />
      <Mermaid chart={'bar'} />
    </>))
    expect(spy.contentLoaded).toBeCalledTimes(1)
    expect(spy.initialize).toBeCalledTimes(1)
=======
}

const expectMermaidMatch = (result: RenderResult) => {
  removeUniqueness(result.baseElement)
  expect(result.baseElement.parentElement).toMatchSnapshot()
  return result
}

it('renders without diagram', () => {
  expectMermaidMatch(render(<Mermaid chart={''} config={{}} />))
})

it('renders with diagram', () => {
  expectMermaidMatch(render(<svg><Mermaid chart={diagram} config={{}} /></svg>))
})

it('renders with diagram change', () => {
  const config = {}
  jest.useFakeTimers()
  const view = expectMermaidMatch(render(<Mermaid chart={diagram} config={config} />))
  view.rerender(<Mermaid chart={`graph TD;
D-->C;
D-->B;
C-->A;
B-->A;`} config={config} />)
  jest.advanceTimersByTime(1000)
  expectMermaidMatch(view)
  expect(mermaid.contentLoaded).toBeCalledTimes(3)
  expect(mermaid.initialize).toBeCalledTimes(1)
  jest.useRealTimers()
})

it('initializes only once', () => {
  expectMermaidMatch(render(<>
    <Mermaid chart={'foo'} config={{}} />
    <Mermaid chart={'bar'} />
  </>))
  expect(mermaid.contentLoaded).toBeCalledTimes(1)
  expect(mermaid.initialize).toBeCalledTimes(1)
})

it('renders with mermaid config', () => {
  expectMermaidMatch(render(<Mermaid chart={diagram} config={{ mermaid: { theme: 'dark' } }} />))
  expect(mermaid.contentLoaded).toBeCalledTimes(1)
  expect(mermaid.initialize).toBeCalledWith({ startOnLoad: true, theme: 'dark' })
})

it('renders with mermaid config change', () => {
  const view = expectMermaidMatch(render(<Mermaid chart={diagram} config={{ mermaid: { theme: 'dark' } }} />))
  view.baseElement.querySelectorAll('div.mermaid').forEach((v) => {
    v.setAttribute('data-processed', 'true')
>>>>>>> 45a70567
  })

  it('renders with mermaid config', () => {
    expectMermaidMatch(render(<Mermaid chart={diagram} config={{ mermaid: { theme: 'dark' as mermaidAPI.Theme } }} />))
    expect(spy.contentLoaded).toBeCalledTimes(1)
    expect(spy.initialize).toBeCalledWith({ startOnLoad: true, theme: 'dark' as mermaidAPI.Theme })
  })

  it('renders with mermaid config change', () => {
    const view = expectMermaidMatch(render(<Mermaid chart={diagram} config={{ mermaid: { theme: 'dark' as mermaidAPI.Theme } }} />))
    view.baseElement.querySelectorAll('div.mermaid').forEach((v) => {
      v.setAttribute('data-processed', 'true')
    })
    expect(spy.contentLoaded).toBeCalledTimes(1)
    expect(spy.initialize).toBeCalledWith({ startOnLoad: true, theme: 'dark' })
    view.rerender(<Mermaid chart={diagram} config={{ mermaid: { theme: 'forest' as mermaidAPI.Theme } }} />)
    // await waitFor(1000)
    expectMermaidMatch(view)
    expect(spy.contentLoaded).toBeCalledTimes(2)
    expect(spy.initialize).toHaveBeenNthCalledWith(2, { startOnLoad: true, theme: 'forest' })
  })

  it('renders with string mermaid config', () => {
    expectMermaidMatch(render(<Mermaid chart={diagram} config={JSON.stringify({ mermaid: { theme: 'dark' } })} />))
    expect(spy.contentLoaded).toBeCalledTimes(1)
    expect(spy.initialize).toBeCalledWith({ startOnLoad: true, theme: 'dark' })
  })

  it('re-renders mermaid theme on html data-theme attribute change', () => {
    const component = render(
      <Mermaid chart={diagram} config={{}} />)

    expectMermaidMatch(component)
    expect(spy.contentLoaded).toBeCalledTimes(1)
    expect(spy.initialize).toBeCalledTimes(1)

    act(() => document.querySelector('html')!.setAttribute(HTML_THEME_ATTRIBUTE, DARK_THEME_KEY))

    expectMermaidMatch(component)

    expect(spy.contentLoaded).toBeCalledTimes(1)
    expect(spy.initialize).toBeCalledTimes(1)

    act(() => document.querySelector('html')!.setAttribute(HTML_THEME_ATTRIBUTE, LIGHT_THEME_KEY))

    expectMermaidMatch(component)
  })

  it('does not react to non-theme attribute changes of html', () => {
    const component = render(<Mermaid chart={diagram} config={{}} />)

    expectMermaidMatch(component)
    expect(spy.contentLoaded).toBeCalledTimes(1)
    expect(spy.initialize).toBeCalledTimes(1)

    act(() => document.querySelector('html')!.setAttribute('manifest', 'some-value'))

    expectMermaidMatch(component)
  })
})<|MERGE_RESOLUTION|>--- conflicted
+++ resolved
@@ -68,11 +68,10 @@
   B-->A;`} config={config} />)
     jest.advanceTimersByTime(1000)
     expectMermaidMatch(view)
+    expect(spy.contentLoaded).toBeCalledTimes(3)
+    expect(spy.initialize).toBeCalledTimes(1)
     jest.useRealTimers()
-    expect(spy.contentLoaded).toBeCalledTimes(1)
-    expect(spy.initialize).toBeCalledTimes(1)
   })
-<<<<<<< HEAD
 
   it('initializes only once', () => {
     expectMermaidMatch(render(<>
@@ -81,59 +80,6 @@
     </>))
     expect(spy.contentLoaded).toBeCalledTimes(1)
     expect(spy.initialize).toBeCalledTimes(1)
-=======
-}
-
-const expectMermaidMatch = (result: RenderResult) => {
-  removeUniqueness(result.baseElement)
-  expect(result.baseElement.parentElement).toMatchSnapshot()
-  return result
-}
-
-it('renders without diagram', () => {
-  expectMermaidMatch(render(<Mermaid chart={''} config={{}} />))
-})
-
-it('renders with diagram', () => {
-  expectMermaidMatch(render(<svg><Mermaid chart={diagram} config={{}} /></svg>))
-})
-
-it('renders with diagram change', () => {
-  const config = {}
-  jest.useFakeTimers()
-  const view = expectMermaidMatch(render(<Mermaid chart={diagram} config={config} />))
-  view.rerender(<Mermaid chart={`graph TD;
-D-->C;
-D-->B;
-C-->A;
-B-->A;`} config={config} />)
-  jest.advanceTimersByTime(1000)
-  expectMermaidMatch(view)
-  expect(mermaid.contentLoaded).toBeCalledTimes(3)
-  expect(mermaid.initialize).toBeCalledTimes(1)
-  jest.useRealTimers()
-})
-
-it('initializes only once', () => {
-  expectMermaidMatch(render(<>
-    <Mermaid chart={'foo'} config={{}} />
-    <Mermaid chart={'bar'} />
-  </>))
-  expect(mermaid.contentLoaded).toBeCalledTimes(1)
-  expect(mermaid.initialize).toBeCalledTimes(1)
-})
-
-it('renders with mermaid config', () => {
-  expectMermaidMatch(render(<Mermaid chart={diagram} config={{ mermaid: { theme: 'dark' } }} />))
-  expect(mermaid.contentLoaded).toBeCalledTimes(1)
-  expect(mermaid.initialize).toBeCalledWith({ startOnLoad: true, theme: 'dark' })
-})
-
-it('renders with mermaid config change', () => {
-  const view = expectMermaidMatch(render(<Mermaid chart={diagram} config={{ mermaid: { theme: 'dark' } }} />))
-  view.baseElement.querySelectorAll('div.mermaid').forEach((v) => {
-    v.setAttribute('data-processed', 'true')
->>>>>>> 45a70567
   })
 
   it('renders with mermaid config', () => {
